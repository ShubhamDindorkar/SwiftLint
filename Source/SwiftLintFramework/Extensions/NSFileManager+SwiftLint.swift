//
//  NSFileManager+SwiftLint.swift
//  SwiftLint
//
//  Created by JP Simard on 5/28/15.
//  Copyright (c) 2015 Realm. All rights reserved.
//

import Foundation

<<<<<<< HEAD
extension FileManager {
    internal func filesToLintAtPath(_ path: String, rootDirectory: String? = nil) -> [String] {
        let rootPath = rootDirectory ?? FileManager.default.currentDirectoryPath
        let absolutePath = (path.absolutePathRepresentation(rootDirectory: rootPath) as NSString)
            .standardizingPath
=======
extension NSFileManager {
    internal func filesToLintAtPath(path: String, rootDirectory: String? = nil) -> [String] {
        let rootPath = rootDirectory ?? currentDirectoryPath
        let absolutePath = (path.absolutePathRepresentation(rootPath) as NSString)
            .stringByStandardizingPath
>>>>>>> 20870e7a
        var isDirectory: ObjCBool = false
        guard fileExists(atPath: absolutePath, isDirectory: &isDirectory) else {
            return []
        }
        if isDirectory.boolValue {
            do {
                return try subpathsOfDirectory(atPath: absolutePath)
                    .map((absolutePath as NSString).appendingPathComponent).filter {
                        $0.isSwiftFile()
                }
            } catch {
                fatalError("Couldn't find files in \(absolutePath): \(error)")
            }
        } else if absolutePath.isSwiftFile() {
            return [absolutePath]
        }
        return []
    }
}<|MERGE_RESOLUTION|>--- conflicted
+++ resolved
@@ -8,19 +8,11 @@
 
 import Foundation
 
-<<<<<<< HEAD
 extension FileManager {
     internal func filesToLintAtPath(_ path: String, rootDirectory: String? = nil) -> [String] {
-        let rootPath = rootDirectory ?? FileManager.default.currentDirectoryPath
+        let rootPath = rootDirectory ?? currentDirectoryPath
         let absolutePath = (path.absolutePathRepresentation(rootDirectory: rootPath) as NSString)
             .standardizingPath
-=======
-extension NSFileManager {
-    internal func filesToLintAtPath(path: String, rootDirectory: String? = nil) -> [String] {
-        let rootPath = rootDirectory ?? currentDirectoryPath
-        let absolutePath = (path.absolutePathRepresentation(rootPath) as NSString)
-            .stringByStandardizingPath
->>>>>>> 20870e7a
         var isDirectory: ObjCBool = false
         guard fileExists(atPath: absolutePath, isDirectory: &isDirectory) else {
             return []
